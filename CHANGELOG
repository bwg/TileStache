<<<<<<< HEAD
- Fixed inconsistencies with cache-ignore setting when using tilestache-compose.py.
- Fixed use of write-cache setting in TileStache.Layer.
=======
- Adding configuration file's directory to sys.path in Config.buildConfiguration().
- Stopped adding current working directory to sys.path for new classes.
>>>>>>> 7e8b7d66

2011-12-25: 1.21.3
- Fixed a bug where I'm an idiot.

2011-12-25: 1.21.2
- Fixed a locking bug in tilestache-compose.py.

2011-12-25: 1.21.1
- Added current working directory to sys.path for new classes.

2011-12-18: 1.21.0
- Added new tilestache-compose.py script.
- Fixed preview body style to account for iOS viewport.

2011-12-12: 1.20.1
- Fixed body style to account for full-page map.

2011-12-07: 1.20.0
- Tile URLs can now contain negative integers.
- Now reading files in Disk Cache using 'rb' mode for Windows compatibility.

2011-11-23: 1.19.4
- Fixed a silly bug where I was comparing ints and strings.

2011-11-23: 1.19.3
- Merged llimllib's support for zoom limits in Composite provider.

2011-10-09: 1.19.2
- Added support for GCPs and cubicspline in GDAL provider.

2011-10-06: 1.19.1
- Fixed TypeError bug with Access-Control-Allow-Origin in WSGITileServer.

2011-09-04: 1.19.0
- Added new resampling option to GDAL provider in Goodies.

2011-08-30: 1.18.3
- Fixed incorrect handling of grayscale datasources in GDAL provider.

2011-08-24: 1.18.2
- Fixed alpha channel handling for mixed-alpha combinations in Composite provider.

2011-07-23: 1.18.1
- Fixed new spacing configuration option on vector provider.

2011-07-23: 1.18.0
- Added new configuration options to vector provider: clipped=padded for Polymaps and spacing.

2011-07-18: 1.17.0
- Added configuration for HTTP Access-Control-Allow-Origin response header for cross-origin resource sharing (CORS).
- Added --include-path option to tilestache-server.py.

2011-07-15: 1.16.0
- Added configuration for JPEG and PNG creation options, including 8-bit PNG output and Photoshop color table support.

2011-07-13: 1.15.0
- Added three new options to tilestache seed: --from-mbtiles, --enable-retries and --error-list.

2011-07-12: 1.14.0
- Added per-layer "write cache" option.
- Added --tile-list option to tilestache-seed.py, so that tiles to seed can be explicitly enumerated.
- Fixed S3 cache provider to work with boto 1.9 and 2.0 equally.
- Added the simplest GDAL provider that could possibly work.

2011-07-04: 1.13.0
- Added support for MBTiles format. Tilesets can be providers or destinations for seeded tiles.

2011-06-22: 1.12.1
- Added new adjustments and blend mode to Composite provider: threshold, curves2, and linear light.

2011-06-16: 1.12.0
- Changed argument structure of osm2pgsql in MirrorOSM provider to allow kept coastlines.

2011-06-14: 1.11.1
- Stopped using wasteful boto.s3.Connection.create_bucket() call in S3 cache provider.
- Mega-update from Dane Springmeyer with fixes to examples, documentation, and projections.

2011-05-13: 1.11.0
- Added ignore-cache parameter to tile rendering; renamed from Zain's cache-bust parameter.

2011-04-18: 1.10.6
- Added faint mapnik tile image to MirrorOSM image responses.

2011-04-18: 1.10.5
- Fixed Grid provider font path bug, again.

2011-04-18: 1.10.4
- Fixed Grid provider font path bug.

2011-04-15: 1.10.3
- Fixed cache lifespan flub in TileStache.Caches.Disk.

2011-04-14: 1.10.2
- Fixed TileStache.Vector in setup.py.

2011-04-13: 1.10.1
- Fixed cache lifespan flub in Memcache.

2011-04-13: 1.10.0
- Added new caches: Multi, Memcache, and S3.
- Added several new Vector response types: ESRI GeoServices JSON, ESRI AMF, and BSON encoding.
- Added new MirrorOSM provider for populating PostGIS with piecemeal OpenStreetMap data.
- Added "cache lifespan" to core Layer configuration.

2011-04-08: 1.9.1
- Bug fix from kaolin: Geography.py was missing import of ModestMaps.Geo Location

2011-03-28: 1.9.0
- Added new Vector provider based on old PostGeoJSON provider.

2011-03-28: 1.8.1
- Merged Zain Memon's proxy provider update.

2011-03-24: 1.8.0
- Added new Core.NoTileLeftBehind exception class to suppress result caching.

2011-03-17: 1.7.4
- Fixed use of "layers.get(name)" to "name in layers" in WSGI server.
- Made possible to build Composite docs without numpy or sympy.

2011-03-17: 1.7.3
- Made it possible to instantiate WSGI server with a configuration object instead of a file.

2011-01-31: 1.7.2
- Fixed json import to account for older Python versions, by checking for simplejson availability.

2011-01-29: 1.7.1
- Fixed PIL import to account for systems that can "import Image".

2011-01-26: 1.7.0
- Made geographic projections user-specifiable using module:class naming.
- Made all class specifications accept module:class syntax, hoping to deprecate module.class sometime.
- Added manpage fixes from David Paleino.

2011-01-26: 1.6.2
- Fixed WSGI content-length type error that was affecting mod_wsgi.

2011-01-21: 1.6.0
- Added "-d" flag for tilestache-seed.py to drop tiles in a directory, regardless of cache settings.
- Merged Zain Memon's WSGI support, supercedesprevious example gunicorn support.

2010-11-29: 1.5.0
- Expanded PostGeoJSON provider in extras collection to include built-in shape clipping for Polymaps.
- Added gzip option to Disk cache to reduce disk usage of  text-based providers like XML or JSON.

2010-11-23: 1.4.1
- Being permissive of I/O errors when getting sublayers in Composite provider.
  This is short-term necessary, may require configuration or fixing later.

2010-11-20: 1.4.0
- Completed substantial upgrades to Composite provider (TileStache.Goodies.Providers.Composite),
  including multiple blend modes, curves adjustments, and layer opacity.

2010-11-18: 1.3.0
- Added new URL Template provider from Ian Dees to TileStache.Providers.

2010-11-15: 1.2.2
- Made it possible to use just a subset of layer preview arguments instead of the full four (lat, lon, zoom, ext).

2010-11-15: 1.2.1
- Previously neglected to include VERSION file in tarball.

2010-11-15: 1.2.0
- Made preview.html pages for tiles configurable with a starting location.
- Sharply improved TileStache.Goodies.Providers.Composite with JSON config, etc. 

2010-11-09: 1.1.3
- Found another mapnik bug, removed unnecessary tempfile creation.

2010-11-09: 1.1.2
- Refixed a bug in mapnik provider and learned to test things before pushing them.

2010-11-09: 1.1.1
- Fixed a bug in mapnik provider to make fonts directory work.

2010-10-21: 1.1.0
- Made configuration objects customizable by defining properties in new API.html.<|MERGE_RESOLUTION|>--- conflicted
+++ resolved
@@ -1,10 +1,7 @@
-<<<<<<< HEAD
 - Fixed inconsistencies with cache-ignore setting when using tilestache-compose.py.
 - Fixed use of write-cache setting in TileStache.Layer.
-=======
 - Adding configuration file's directory to sys.path in Config.buildConfiguration().
 - Stopped adding current working directory to sys.path for new classes.
->>>>>>> 7e8b7d66
 
 2011-12-25: 1.21.3
 - Fixed a bug where I'm an idiot.
