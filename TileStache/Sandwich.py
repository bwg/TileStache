""" Layered, composite rendering for TileStache.

The Sandwich Provider supplies a Photoshop-like rendering pipeline, making it
possible to use the output of other configured tile layers as layers or masks
to create a combined output. Sandwich is modeled on Lars Ahlzen's TopOSM.

The external "Blit" library is required by Sandwich, and can be installed
via Pip, easy_install, or directly from Github:

    https://github.com/migurski/Blit

The "stack" configuration parameter describes a layer or stack of layers that
can be combined to create output. A simple stack that merely outputs a single
color orange tile looks like this:

    {"color" "#ff9900"}

Other layers in the current TileStache configuration can be reference by name,
as in this example stack that simply echoes another layer:

    {"src": "layer-name"}

Bitmap images can also be referenced by local filename or URL, and will be
tiled seamlessly, assuming 256x256 parent tiles:

    {"src": "image.png"}
    {"src": "http://example.com/image.png"}

Layers can be limited to appear at certain zoom levels, given either as a range
or as a single number:

    {"src": "layer-name", "zoom": "12"}
    {"src": "layer-name", "zoom": "12-18"}

Layers can also be used as masks, as in this example that uses one layer
to mask another layer:

    {"mask": "layer-name", "src": "other-layer"}

Many combinations of "src", "mask", and "color" can be used together, but it's
an error to provide all three.

Layers can be combined through the use of opacity and blend modes. Opacity is
specified as a value from 0.0-1.0, and blend mode is specified as a string.
This example layer is blended using the "hard light" mode at 50% opacity:

    {"src": "hillshading", "mode": "hard light", "opacity": 0.5}

Currently-supported blend modes include "screen", "add", "multiply", "subtract",
"linear light", and "hard light".

Layers can also be affected by adjustments. Adjustments are specified as an
array of names and parameters. This example layer has been slightly darkened
using the "curves" adjustment, moving the input value of 181 (light gray)
to 50% gray while leaving black and white alone:

    {"src": "hillshading", "adjustments": [ ["curves", [0, 181, 255]] ]}

Available adjustments:
  "threshold" - Blit.adjustments.threshold()
  "curves" - Blit.adjustments.curves()
  "curves2" - Blit.adjustments.curves2()

See detailed information about adjustments in Blit documentation:

    https://github.com/migurski/Blit#readme

Finally, the stacking feature allows layers to combined in more complex ways.
This example stack combines a background color and foreground layer:

    [
      {"color": "#ff9900"},
      {"src": "layer-name"}
    ]

A complete example configuration might look like this:

    {
      "cache":
      {
        "name": "Test"
      },
      "layers": 
      {
        "base":
        {
          "provider": {"name": "mapnik", "mapfile": "mapnik-base.xml"}
        },
        "halos":
        {
          "provider": {"name": "mapnik", "mapfile": "mapnik-halos.xml"},
          "metatile": {"buffer": 128}
        },
        "outlines":
        {
          "provider": {"name": "mapnik", "mapfile": "mapnik-outlines.xml"},
          "metatile": {"buffer": 16}
        },
        "streets":
        {
          "provider": {"name": "mapnik", "mapfile": "mapnik-streets.xml"},
          "metatile": {"buffer": 128}
        },
        "sandwiches":
        {
          "provider":
          {
            "name": "Sandwich",
            "stack":
            [
              {"src": "base"},
              {"src": "outlines", "mask": "halos"},
              {"src": "streets"}
            ]
          }
        }
      }
    }
"""
from re import search
from StringIO import StringIO
from itertools import product
from urlparse import urljoin
from urllib import urlopen

from . import Core

import Image
import Blit

blend_modes = {
    'screen': Blit.blends.screen,
    'add': Blit.blends.add,
    'multiply': Blit.blends.multiply,
    'subtract': Blit.blends.subtract,
    'linear light': Blit.blends.linear_light,
    'hard light': Blit.blends.hard_light
    }

adjustment_names = {
    'threshold': Blit.adjustments.threshold,
    'curves': Blit.adjustments.curves,
    'curves2': Blit.adjustments.curves2
    }

class Provider:
    """ Sandwich Provider.
    
        Stack argument is a list of layer dictionaries described in module docs.
    """
    def __init__(self, layer, stack):
        self.layer = layer
        self.config = layer.config
        self.stack = stack
    
    @staticmethod
    def prepareKeywordArgs(config_dict):
        """ Convert configured parameters to keyword args for __init__().
        """
        return {'stack': config_dict['stack']}
    
    def renderTile(self, width, height, srs, coord):
        
        rendered = self.draw_stack(coord, dict())
        
        if rendered.size() == (width, height):
            return rendered.image()
        else:
            return rendered.image().resize((width, height))

    def draw_stack(self, coord, tiles):
        """ Render this image stack.

            Given a coordinate, return an output image with the results of all the
            layers in this stack pasted on in turn.
        
            Final argument is a dictionary used to temporarily cache results
            of layers retrieved from layer_bitmap(), to speed things up in case
            of repeatedly-used identical images.
        """
        # start with an empty base
<<<<<<< HEAD
        rendered = Blit.Color(0, 0, 0, 0x10)
=======
        rendered = Blit.Color(0, 0, 0, 0)
>>>>>>> 764c174b
    
        for layer in self.stack:
            if 'zoom' in layer and not in_zoom(coord, layer['zoom']):
                continue

            #
            # Prepare pixels from elsewhere.
            #
        
            source_name, mask_name, color_name = [layer.get(k, None) for k in ('src', 'mask', 'color')]
    
            if source_name and color_name and mask_name:
                raise Core.KnownUnknown("You can't specify src, color and mask together in a Sandwich Layer: %s, %s, %s" % (repr(source_name), repr(color_name), repr(mask_name)))
        
            if source_name and source_name not in tiles:
                if source_name in self.config.layers:
                    tiles[source_name] = layer_bitmap(self.config.layers[source_name], coord)
                else:
                    tiles[source_name] = local_bitmap(source_name, self.config, coord, self.layer.dim)
        
            if mask_name and mask_name not in tiles:
                tiles[mask_name] = layer_bitmap(self.config.layers[mask_name], coord)
        
            #
            # Build up the foreground layer.
            #
        
            if source_name and color_name:
                # color first, then layer
                foreground = make_color(color_name).blend(tiles[source_name])
        
            elif source_name:
                foreground = tiles[source_name]
        
            elif color_name:
                foreground = make_color(color_name)

            elif mask_name:
                raise Core.KnownUnknown("You have to provide more than just a mask to Sandwich Layer: %s" % repr(mask_name))

            else:
                raise Core.KnownUnknown("You have to provide at least some combination of src, color and mask to Sandwich Layer")
        
            #
            # Do the final composition with adjustments and blend modes.
            #
        
            for (name, args) in layer.get('adjustments', []):
                adjustfunc = adjustment_names.get(name)(*args)
                foreground = foreground.adjust(adjustfunc)
        
            opacity = float(layer.get('opacity', 1.0))
            blendfunc = blend_modes.get(layer.get('mode', None), None)
        
            if mask_name:
                rendered = rendered.blend(foreground, tiles[mask_name], opacity, blendfunc)
            else:
                rendered = rendered.blend(foreground, None, opacity, blendfunc)
    
        return rendered

def local_bitmap(source, config, coord, dim):
    """ Return Blit.Bitmap representation of a raw image.
    """
    address = urljoin(config.dirpath, source)
    bytes = urlopen(address).read()
    image = Image.open(StringIO(bytes)).convert('RGBA')
    
    coord = coord.zoomBy(8)
    w, h, col, row = image.size[0], image.size[1], int(coord.column), int(coord.row)
    
    x = w * (col / w) - col
    y = h * (row / h) - row
    
    output = Image.new('RGBA', (dim, dim))
    
    for (x, y) in product(range(x, dim, w), range(y, dim, h)):
        # crop the top-left if needed
        xmin = 0 if x > 0 else -x
        ymin = 0 if y > 0 else -y
        
        # don't paste up and to the left
        x = x if x >= 0 else 0
        y = y if y >= 0 else 0
        
        output.paste(image.crop((xmin, ymin, w, h)), (x, y))
    
    return Blit.Bitmap(output)

def layer_bitmap(layer, coord):
    """ Return Blit.Bitmap representation of tile from a given layer.
    
        Uses TileStache.getTile(), so caches are read and written as normal.
    """
    from . import getTile

    mime, body = getTile(layer, coord, 'png')
    image = Image.open(StringIO(body)).convert('RGBA')

    return Blit.Bitmap(image)

def in_zoom(coord, range):
    """ Return True if the coordinate zoom is within the textual range.
    
        Range might look like "1-10" or just "5".
    """
    zooms = search("^(\d+)-(\d+)$|^(\d+)$", range)
    
    if not zooms:
        raise Core.KnownUnknown("Bad zoom range in a Sandwich Layer: %s" % repr(range))
    
    min_zoom, max_zoom, at_zoom = zooms.groups()
    
    if min_zoom is not None and max_zoom is not None:
        min_zoom, max_zoom = int(min_zoom), int(max_zoom)

    elif at_zoom is not None:
        min_zoom, max_zoom = int(at_zoom), int(at_zoom)

    else:
        min_zoom, max_zoom = 0, float('inf')
    
    return min_zoom <= coord.zoom and coord.zoom <= max_zoom

def make_color(color):
    """ Convert colors expressed as HTML-style RGB(A) strings to Blit.Color.
        
        Examples:
          white: "#ffffff", "#fff", "#ffff", "#ffffffff"
          black: "#000000", "#000", "#000f", "#000000ff"
          null: "#0000", "#00000000"
          orange: "#f90", "#ff9900", "#ff9900ff"
          transparent orange: "#f908", "#ff990088"
    """
    if type(color) not in (str, unicode):
        raise Core.KnownUnknown('Color must be a string: %s' % repr(color))

    if color[0] != '#':
        raise Core.KnownUnknown('Color must start with hash: "%s"' % color)

    if len(color) not in (4, 5, 7, 9):
        raise Core.KnownUnknown('Color must have three, four, six or eight hex chars: "%s"' % color)

    if len(color) == 4:
        color = ''.join([color[i] for i in (0, 1, 1, 2, 2, 3, 3)])

    elif len(color) == 5:
        color = ''.join([color[i] for i in (0, 1, 1, 2, 2, 3, 3, 4, 4)])
    
    try:
        r = int(color[1:3], 16)
        g = int(color[3:5], 16)
        b = int(color[5:7], 16)
        a = len(color) == 7 and 0xFF or int(color[7:9], 16)

    except ValueError:
        raise Core.KnownUnknown('Color must be made up of valid hex chars: "%s"' % color)

    return Blit.Color(r, g, b, a)<|MERGE_RESOLUTION|>--- conflicted
+++ resolved
@@ -179,11 +179,7 @@
             of repeatedly-used identical images.
         """
         # start with an empty base
-<<<<<<< HEAD
-        rendered = Blit.Color(0, 0, 0, 0x10)
-=======
         rendered = Blit.Color(0, 0, 0, 0)
->>>>>>> 764c174b
     
         for layer in self.stack:
             if 'zoom' in layer and not in_zoom(coord, layer['zoom']):
