from sys import stderr, path
from tempfile import mkstemp
from thread import allocate_lock
from os import close, write, unlink
from optparse import OptionParser
from os.path import abspath

import ModestMaps

mmaps_version = tuple(map(int, getattr(ModestMaps, '__version__', '0.0.0').split('.')))

if mmaps_version < (1, 3, 0):
    raise ImportError('tilestache-compose.py requires ModestMaps 1.3.0 or newer.')

#
# More imports can be found below, after the --include-path option is known.
#

class Provider (ModestMaps.Providers.IMapProvider):
    """ Wrapper for TileStache Layer objects that makes them behave like ModestMaps Provider objects.
    
        Requires ModestMaps 1.3.0 or better to support "file://" URLs.
    """
    def __init__(self, layer, verbose=False, ignore_cached=None):
        self.projection = layer.projection
        self.layer = layer
        self.files = []

        self.verbose = bool(verbose)
        self.ignore_cached = bool(ignore_cached)
        self.lock = allocate_lock()
        
        #
        # It's possible that Mapnik is not thread-safe, best to be cautious.
        #
        self.threadsafe = self.layer.provider is not TileStache.Providers.Mapnik

    def tileWidth(self):
        return 256

    def tileHeight(self):
        return 256

    def getTileUrls(self, coord):
        """ Return tile URLs that start with file://, by first retrieving them.
        """
        if self.threadsafe or self.lock.acquire():
            mime_type, tile_data = TileStache.getTile(self.layer, coord, 'png', self.ignore_cached)
            
            handle, filename = mkstemp(prefix='tilestache-compose-', suffix='.png')
            write(handle, tile_data)
            close(handle)
            
            self.files.append(filename)
            
            if not self.threadsafe:
                # must be locked, right?
                self.lock.release()
    
            if self.verbose:
                size = len(tile_data) / 1024.
                printlocked(self.lock, self.layer.name() + '/%(zoom)d/%(column)d/%(row)d.png' % coord.__dict__, '(%dKB)' % size)
            
            return ('file://' + abspath(filename), )
    
    def __del__(self):
        """ Delete any tile that was saved in self.getTileUrls().
        """
        for filename in self.files:
            unlink(filename)

class BadComposure(Exception):
    pass

def printlocked(lock, *stuff):
    """
    """
    if lock.acquire():
        print ' '.join([str(thing) for thing in stuff])
        lock.release()

parser = OptionParser(usage="""tilestache-compose.py [options] file

There are three ways to set a map coverage area.

1) Center, zoom, and dimensions: create a map of the specified size,
   centered on a given geographical point at a given zoom level:

   tilestache-compose.py -c config.json -l layer-name -d 800 800 -n 37.8 -122.3 -z 11 out.jpg

2) Extent and dimensions: create a map of the specified size that
   adequately covers the given geographical extent:

   tilestache-compose.py -c config.json -l layer-name -d 800 800 -e 36.9 -123.5 38.9 -121.2 out.png

3) Extent and zoom: create a map at the given zoom level that covers
   the precise geographical extent, at whatever pixel size is necessary:
   
   tilestache-compose.py -c config.json -l layer-name -e 36.9 -123.5 38.9 -121.2 -z 9 out.jpg""")

defaults = dict(center=(37.8044, -122.2712), zoom=14, dimensions=(900, 600), verbose=True)

parser.set_defaults(**defaults)

parser.add_option('-c', '--config', dest='config',
                  help='Path to configuration file.')

parser.add_option('-l', '--layer', dest='layer',
                  help='Layer name from configuration.')

parser.add_option('-n', '--center', dest='center', nargs=2,
                  help='Geographic center of map. Default %.4f, %.4f.' % defaults['center'], type='float',
                  action='store')

parser.add_option('-e', '--extent', dest='extent', nargs=4,
                  help='Geographic extent of map. Two lat, lon pairs', type='float',
                  action='store')

parser.add_option('-z', '--zoom', dest='zoom',
                  help='Zoom level. Default %(zoom)d.' % defaults, type='int',
                  action='store')

parser.add_option('-d', '--dimensions', dest='dimensions', nargs=2,
                  help='Pixel width, height of output image. Default %d, %d.' % defaults['dimensions'], type='int',
                  action='store')

parser.add_option('-v', '--verbose', dest='verbose',
                  help='Make a bunch of noise.',
                  action='store_true')

<<<<<<< HEAD
parser.add_option('-i', '--include-path', dest='include_paths',
                  help="Add the following colon-separated list of paths to Python's include path (aka sys.path)")
=======
parser.add_option('-x', '--ignore-cached', action='store_true', dest='ignore_cached',
                  help='Re-render every tile, whether it is in the cache already or not.')
>>>>>>> 991e0ea5

if __name__ == '__main__':

    (options, args) = parser.parse_args()

    if options.include_paths:
        for p in options.include_paths.split(':'):
            path.insert(0, p)

    import TileStache
    
    try:
        if options.config is None:
            raise TileStache.Core.KnownUnknown('Missing required configuration (--config) parameter.')

        if options.layer is None:
            raise TileStache.Core.KnownUnknown('Missing required layer (--layer) parameter.')

        config = TileStache.parseConfigfile(options.config)

        if options.layer not in config.layers:
            raise TileStache.Core.KnownUnknown('"%s" is not a layer I know about. Here are some that I do know about: %s.' % (options.layer, ', '.join(sorted(config.layers.keys()))))

        provider = Provider(config.layers[options.layer], options.verbose, options.ignore_cached)
        
        try:
            outfile = args[0]
        except IndexError:
            raise BadComposure('Error: Missing output file.')
        
        if options.center and options.extent:
            raise BadComposure("Error: bad map coverage, center and extent can't both be set.")
        
        elif options.extent and options.dimensions and options.zoom:
            raise BadComposure("Error: bad map coverage, dimensions and zoom can't be set together with extent.")
        
        elif options.center and options.zoom and options.dimensions:
            lat, lon = options.center[0], options.center[1]
            width, height = options.dimensions[0], options.dimensions[1]

            dimensions = ModestMaps.Core.Point(width, height)
            center = ModestMaps.Geo.Location(lat, lon)
            zoom = options.zoom

            map = ModestMaps.mapByCenterZoom(provider, center, zoom, dimensions)
            
        elif options.extent and options.dimensions:
            latA, lonA = options.extent[0], options.extent[1]
            latB, lonB = options.extent[2], options.extent[3]
            width, height = options.dimensions[0], options.dimensions[1]

            dimensions = ModestMaps.Core.Point(width, height)
            locationA = ModestMaps.Geo.Location(latA, lonA)
            locationB = ModestMaps.Geo.Location(latB, lonB)

            map = ModestMaps.mapByExtent(provider, locationA, locationB, dimensions)
    
        elif options.extent and options.zoom:
            latA, lonA = options.extent[0], options.extent[1]
            latB, lonB = options.extent[2], options.extent[3]

            locationA = ModestMaps.Geo.Location(latA, lonA)
            locationB = ModestMaps.Geo.Location(latB, lonB)
            zoom = options.zoom

            map = ModestMaps.mapByExtentZoom(provider, locationA, locationB, zoom)
    
        else:
            raise BadComposure("Error: not really sure what's going on.")

    except BadComposure, e:
        print >> stderr, parser.usage
        print >> stderr, ''
        print >> stderr, '%s --help for possible options.' % __file__
        print >> stderr, ''
        print >> stderr, e
        exit(1)

    if options.verbose:
        print map.coordinate, map.offset, '->', outfile, (map.dimensions.x, map.dimensions.y)

    map.draw(False).save(outfile)<|MERGE_RESOLUTION|>--- conflicted
+++ resolved
@@ -128,13 +128,11 @@
                   help='Make a bunch of noise.',
                   action='store_true')
 
-<<<<<<< HEAD
 parser.add_option('-i', '--include-path', dest='include_paths',
                   help="Add the following colon-separated list of paths to Python's include path (aka sys.path)")
-=======
+
 parser.add_option('-x', '--ignore-cached', action='store_true', dest='ignore_cached',
                   help='Re-render every tile, whether it is in the cache already or not.')
->>>>>>> 991e0ea5
 
 if __name__ == '__main__':
 
